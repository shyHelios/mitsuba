/*
    This file is part of Mitsuba, a physically based rendering system.

    Copyright (c) 2007-2012 by Wenzel Jakob and others.

    Mitsuba is free software; you can redistribute it and/or modify
    it under the terms of the GNU General Public License Version 3
    as published by the Free Software Foundation.

    Mitsuba is distributed in the hope that it will be useful,
    but WITHOUT ANY WARRANTY; without even the implied warranty of
    MERCHANTABILITY or FITNESS FOR A PARTICULAR PURPOSE. See the
    GNU General Public License for more details.

    You should have received a copy of the GNU General Public License
    along with this program. If not, see <http://www.gnu.org/licenses/>.
*/

#include <mitsuba/render/scene.h>
#include <mitsuba/render/renderproc.h>

MTS_NAMESPACE_BEGIN

/*!\plugin{multichannel}{Multi-channel integrator}
 * \order{16}
 * \parameters{
 *     \parameter{\Unnamed}{\Integrator}{One or more sub-integrators whose output
 *     should be rendered into a combined multi-channel image}
 * }
 *
 * The multi-channel integrator groups several sub-integrators together
 * and invokes them at the same time for each pixel; the result from each
 * integrator is written into a separate channel of the output image.
 * This could include things like surface normals or the distance
 * from the camera (via the \pluginref{field} plugin) or ambient occlusion
 * (via the \pluginref{ao} plugin).
 * In this way, this integrator can be a powerful tool for unusual applications
 * of Mitsuba, e.g. to create reference data for computer vision algorithms. Currently, it only
 * works with a subset of the other plugins---see the red box for details.
 *
 * Thee \code{multichannel} plugin also disables certain checks for negative or infinite
 * radiance values during rendering that normally cause warnings to be emitted.
 * This is simply to process extracted fields for which it is fine
 * to take on such values.
 *
 * The following example contains a typical setup for rendering an 7 channel EXR image:
 * 3 for a path traced image (RGB), 3 for surface normals
 * (encoded as RGB), and 1 channel for the ray distance measured from the camera.
 *
 * \vspace{2mm}
 * \begin{xml}
 * <scene>
 *     <integrator type="multichannel">
 *         <integrator type="path"/>
 *         <integrator type="field">
 *             <string name="field" value="shNormal"/>
 *         </integrator>
 *         <integrator type="field">
 *             <string name="field" value="distance"/>
 *         </integrator>
 *     </integrator>
 *
 *     <sensor type="perspective">
 *         <sampler type="halton">
 *             <integer name="sampleCount" value="32"/>
 *         </sampler>
 *         <film type="hdrfilm">
 *             <string name="pixelFormat" value="rgb, rgb, luminance"/>
 *             <string name="channelNames" value="color, normal, distance"/>
 *         </film>
 *     </sensor>
 *     <!-- **** scene contents **** -->
 * </scene>
 * \end{xml}
 *
 * \remarks{
 * \item Requires the \pluginref{hdrfilm} or \pluginref{tiledhdrfilm}.
 * \item All nested integrators must
 * conform to Mitsuba's basic \emph{SamplingIntegrator} interface.
 * Currently, only a few of them do this, including:
 * \pluginref{field}, \pluginref{ao}, \pluginref{direct}, \pluginref{path},
 * \pluginref{volpath}, \pluginref[volpathsimple]{volpath\_simple},
 * and \pluginref{irrcache}.
 * }
 */

class MultiChannelIntegrator : public SamplingIntegrator {
public:
	MultiChannelIntegrator(const Properties &props) : SamplingIntegrator(props) { }

	MultiChannelIntegrator(Stream *stream, InstanceManager *manager)
	 : SamplingIntegrator(stream, manager) {
		m_integrators.resize(stream->readSize());
		for (size_t i=0; i<m_integrators.size(); ++i)
			m_integrators[i] = static_cast<SamplingIntegrator *>(manager->getInstance(stream));
	}

	void serialize(Stream *stream, InstanceManager *manager) const {
		SamplingIntegrator::serialize(stream, manager);

		stream->writeSize(m_integrators.size());
		for (size_t i=0; i<m_integrators.size(); ++i)
			manager->serialize(stream, m_integrators[i].get());
	}

	bool preprocess(const Scene *scene, RenderQueue *queue,
		const RenderJob *job, int sceneResID, int sensorResID,
		int samplerResID) {
		if (!SamplingIntegrator::preprocess(scene, queue, job, sceneResID,
				sensorResID, samplerResID))
			return false;
		for (size_t i=0; i<m_integrators.size(); ++i) {
			if (!m_integrators[i]->preprocess(scene, queue, job, sceneResID,
					sensorResID, samplerResID))
				return false;
		}
		return true;
	}

	bool render(Scene *scene,
			RenderQueue *queue, const RenderJob *job,
			int sceneResID, int sensorResID, int samplerResID) {
		ref<Scheduler> sched = Scheduler::getInstance();
		ref<Sensor> sensor = static_cast<Sensor *>(sched->getResource(sensorResID));
		ref<Film> film = sensor->getFilm();

		size_t nCores = sched->getCoreCount();
		const Sampler *sampler = static_cast<const Sampler *>(sched->getResource(samplerResID, 0));
		size_t sampleCount = sampler->getSampleCount();

		if (m_integrators.empty())
			Log(EError, "No sub-integrators were supplied to the multi-channel integrator!");

		Log(EInfo, "Starting render job (%ix%i, " SIZE_T_FMT " %s, " SIZE_T_FMT
			" %s, " SSE_STR ") ..", film->getCropSize().x, film->getCropSize().y,
			sampleCount, sampleCount == 1 ? "sample" : "samples", nCores,
			nCores == 1 ? "core" : "cores");

		/* This is a sampling-based integrator - parallelize */
		ref<BlockedRenderProcess> proc = new BlockedRenderProcess(job,
			queue, scene->getBlockSize());

<<<<<<< HEAD
		proc->setPixelFormat(
				m_integrators.size() > 1 ? Bitmap::EMultiSpectrumAlphaWeight : Bitmap::ESpectrumAlphaWeight,
				m_integrators.size() * SPECTRUM_SAMPLES + 2, false);
=======
		proc->setPixelFormat(Bitmap::EMultiSpectrumAlphaWeight, (int) (m_integrators.size() * SPECTRUM_SAMPLES + 2), false);
>>>>>>> 6658bf83

		int integratorResID = sched->registerResource(this);
		proc->bindResource("integrator", integratorResID);
		proc->bindResource("scene", sceneResID);
		proc->bindResource("sensor", sensorResID);
		proc->bindResource("sampler", samplerResID);
		scene->bindUsedResources(proc);
		bindUsedResources(proc);
		sched->schedule(proc);

		m_process = proc;
		sched->wait(proc);
		m_process = NULL;
		sched->unregisterResource(integratorResID);

		return proc->getReturnStatus() == ParallelProcess::ESuccess;
	}

	void renderBlock(const Scene *scene,
			const Sensor *sensor, Sampler *sampler, ImageBlock *block,
			const bool &stop, const std::vector< TPoint2<uint8_t> > &points) const {

		Float diffScaleFactor = 1.0f /
			std::sqrt((Float) sampler->getSampleCount());

		bool needsApertureSample = sensor->needsApertureSample();
		bool needsTimeSample = sensor->needsTimeSample();

		RadianceQueryRecord rRec(scene, sampler);
		Point2 apertureSample(0.5f);
		Float timeSample = 0.5f;
		RayDifferential sensorRay;

		block->clear();

		uint32_t queryType = RadianceQueryRecord::ESensorRay;
		Float *temp = (Float *) alloca(sizeof(Float) * (m_integrators.size() * SPECTRUM_SAMPLES + 1));

		for (size_t i = 0; i<points.size(); ++i) {
			Point2i offset = Point2i(points[i]) + Vector2i(block->getOffset());
			if (stop)
				break;

			sampler->generate(offset);

			for (size_t j = 0; j<sampler->getSampleCount(); j++) {
				rRec.newQuery(queryType, sensor->getMedium());
				Point2 samplePos(Point2(offset) + Vector2(rRec.nextSample2D()));

				if (needsApertureSample)
					apertureSample = rRec.nextSample2D();

				if (needsTimeSample)
					timeSample = rRec.nextSample1D();

				Spectrum spec = sensor->sampleRayDifferential(
					sensorRay, samplePos, apertureSample, timeSample);

				sensorRay.scaleDifferential(diffScaleFactor);
				rRec.rayIntersect(sensorRay);

				int offset = 0;
				for (size_t k = 0; k<m_integrators.size(); ++k) {
					RadianceQueryRecord rRec2(rRec);
					rRec2.its = rRec.its;
					Spectrum result = spec * m_integrators[k]->Li(sensorRay, rRec2);
					for (int l = 0; l<SPECTRUM_SAMPLES; ++l)
						temp[offset++] = result[l];
				}
				temp[offset++] = rRec.alpha;
				temp[offset] = 1.0f;
				block->put(samplePos, temp);
				sampler->advance();
			}
		}
	}

	void bindUsedResources(ParallelProcess *proc) const {
		SamplingIntegrator::bindUsedResources(proc);

		for (size_t i=0; i<m_integrators.size(); ++i)
			m_integrators[i]->bindUsedResources(proc);
	}

	void wakeup(ConfigurableObject *parent, std::map<std::string, SerializableObject *> &params) {
		SamplingIntegrator::wakeup(parent, params);

		for (size_t i=0; i<m_integrators.size(); ++i)
			m_integrators[i]->wakeup(parent, params);
	}


	void configureSampler(const Scene *scene, Sampler *sampler) {
		SamplingIntegrator::configureSampler(scene, sampler);
		for (size_t i=0; i<m_integrators.size(); ++i)
			m_integrators[i]->configureSampler(scene, sampler);
	}

	void addChild(const std::string &name, ConfigurableObject *child) {
		if (child->getClass()->derivesFrom(MTS_CLASS(SamplingIntegrator))) {
			SamplingIntegrator *integrator = static_cast<SamplingIntegrator *>(child);
			m_integrators.push_back(integrator);
			integrator->incRef();
		} else {
			SamplingIntegrator::addChild(name, child);
		}
	}

	Spectrum Li(const RayDifferential &r, RadianceQueryRecord &rRec) const {
		NotImplementedError("Li");
	}

	const Integrator *getSubIntegrator(int idx) const {
		if (idx < 0 || idx >= (int) m_integrators.size())
			return NULL;
		return m_integrators[idx].get();
	}

	std::string toString() const {
		std::ostringstream oss;
		oss << "MultiChannelIntegrator[" << endl
			<< "  integrators = {" << endl;
		for (size_t i=0; i<m_integrators.size(); ++i)
			oss << "    " << indent(m_integrators[i]->toString(), 2) << "," << endl;
		oss << "  }" << endl
			<< "]";
		return oss.str();
	}

	MTS_DECLARE_CLASS()
private:
	ref_vector<SamplingIntegrator> m_integrators;
};

MTS_IMPLEMENT_CLASS_S(MultiChannelIntegrator, false, SamplingIntegrator)
MTS_EXPORT_PLUGIN(MultiChannelIntegrator, "Multi-channel integrator");
MTS_NAMESPACE_END<|MERGE_RESOLUTION|>--- conflicted
+++ resolved
@@ -140,13 +140,9 @@
 		ref<BlockedRenderProcess> proc = new BlockedRenderProcess(job,
 			queue, scene->getBlockSize());
 
-<<<<<<< HEAD
 		proc->setPixelFormat(
 				m_integrators.size() > 1 ? Bitmap::EMultiSpectrumAlphaWeight : Bitmap::ESpectrumAlphaWeight,
-				m_integrators.size() * SPECTRUM_SAMPLES + 2, false);
-=======
-		proc->setPixelFormat(Bitmap::EMultiSpectrumAlphaWeight, (int) (m_integrators.size() * SPECTRUM_SAMPLES + 2), false);
->>>>>>> 6658bf83
+				(int) (m_integrators.size() * SPECTRUM_SAMPLES + 2), false);
 
 		int integratorResID = sched->registerResource(this);
 		proc->bindResource("integrator", integratorResID);
